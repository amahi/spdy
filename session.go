// Copyright 2013, Amahi.  All rights reserved.
// Use of this source code is governed by the
// license that can be found in the LICENSE file.

// Session related functions

package spdy

import (
	"bytes"
	"encoding/binary"
	"errors"
	"fmt"
	"io"
	"net"
	"net/http"
	"sync/atomic"
	"time"
)

// NewServerSession creates a new Session with the given network connection.
// This Session should be used as a server, and the given http.Server will be
// used to serve requests arriving.  The user should call Serve() once it's
// ready to start serving. New streams will be created as per the SPDY
// protocol.
func NewServerSession(conn net.Conn, server *http.Server) *Session {
	s := &Session{
		conn:         conn,
		out:          make(chan frame),
		in:           make(chan frame),
		new_stream:   make(chan *Stream),
		end_stream:   make(chan *Stream),
		server:       server,
		headerWriter: newHeaderWriter(),
		headerReader: newHeaderReader(),
		nextStream:   2,
		nextPing:     2,
		streams:      make(map[streamID]*Stream),
		pinger:       make(chan uint32),
	}

	return s
}

// NewClientSession creates a new Session that should be used as a client.
// the given http.Server will be used to serve requests arriving.  The user
// should call Serve() once it's ready to start serving. New streams will be
// created as per the SPDY protocol.
func NewClientSession(conn net.Conn) *Session {
	s := &Session{
		conn:         conn,
		out:          make(chan frame),
		in:           make(chan frame),
		new_stream:   make(chan *Stream),
		end_stream:   make(chan *Stream),
		server:       nil,
		headerWriter: newHeaderWriter(),
		headerReader: newHeaderReader(),
		nextStream:   1,
		nextPing:     1,
		streams:      make(map[streamID]*Stream),
		pinger:       make(chan uint32),
	}

	return s
}

// Serve starts serving a Session. This implementation of Serve only returns
// when there has been an error condition.
func (s *Session) Serve() (err error) {

	debug.Println("Session server started")

	receiver_done := make(chan bool)
	sender_done := make(chan bool)

	// start frame sender
	go s.frameSender(sender_done, s.out)

	// start frame receiver
	go s.frameReceiver(receiver_done, s.in)

	// start serving loop
	err = s.session_loop(sender_done, receiver_done)
	if err != nil {
		log.Printf("ERROR: %s", netErrorString(err))
	}

	// force removing all existing streams
	for i := range s.streams {
		str := s.streams[i]
		str.finish_stream()
		delete(s.streams, i)
	}

	// close this session
	s.Close()
	debug.Println("Session closed. Session server done.")

	return
}

func (s *Session) session_loop(sender_done, receiver_done <-chan bool) (err error) {
	for {
		select {
		case f := <-s.in:
			// received a frame
			switch frame := f.(type) {
			case controlFrame:
				err = s.processControlFrame(frame)
			case dataFrame:
				err = s.processDataFrame(frame)
			}
			if err != nil {
				return
			}
		case ns, ok := <-s.new_stream:
			// registering a new stream for this session
			if ok {
				s.streams[ns.id] = ns
			} else {
				return
			}
		case os, ok := <-s.end_stream:
			// unregistering a stream from this session
			if ok {
				delete(s.streams, os.id)
			} else {
				return
			}
		case _, _ = <-receiver_done:
			debug.Println("Session receiver is done")
			return
		case _, _ = <-sender_done:
			debug.Println("Session sender is done")
			return
		}
	}
}

// Close closes the Session and the underlaying network connection.
// It should be called when the Session is idle for best results.
func (s *Session) Close() {
	// FIXME - what else do we need to do here?
	if s.closed {
		debug.Println("WARNING: session was already closed - why?")
		return
	}

	s.closed = true

	// in case any of the closes below clashes
	defer no_panics()

	close(s.out)
	close(s.in)
	close(s.pinger)

	debug.Println("Closing the network connection")
	s.conn.Close()
}

// return the next stream id
func (s *Session) nextStreamID() streamID {
	return (streamID)(atomic.AddUint32((*uint32)(&s.nextStream), 2) - 2)
}

// frameSender takes a channel and gets each of the frames coming from
// it and sends them down the session connection, until the channel
// is closed or there are errors in sending over the network
func (s *Session) frameSender(done chan<- bool, in <-chan frame) {
	for f := range in {
		s.conn.SetWriteDeadline(time.Now().Add(5 * time.Second))
		_, err := f.Write(s.conn)
		if err != nil {
			log.Println("ERROR in frameSender.Write:", err)
			break
		}
	}
	done <- true
	debug.Printf("Session sender ended")
}

// frameReceiver takes a channel and receives frames, sending them to
// the network connection until there is an error
func (s *Session) frameReceiver(done chan<- bool, incoming chan<- frame) {
	defer no_panics()

	for {
<<<<<<< HEAD
		frame, err := readFrame(s.conn)
		if err == io.EOF {
=======
		frame, err := s.receive()
		if isConnReset(err) {
>>>>>>> b1ad9098
			// normal reasons, like disconnection, etc.
			break
		}
		if err != nil {
			// some other communication error
			log.Printf("WARN: communication error: %s", netErrorString(err))
			break
		}
		// ship the frame upstream -- this must be ensured to not block
		debug.Printf("Session got: %s", frame)
		incoming <- frame
	}
	done <- true
	debug.Printf("Session receiver ended")
}

func (s *Session) processControlFrame(frame controlFrame) (err error) {
	switch frame.kind {
	case FRAME_SYN_STREAM:
		return s.processSynStream(frame)
	case FRAME_SYN_REPLY:
		return s.processSynReply(frame)
	case FRAME_SETTINGS:
		return s.processSettings(frame)
	case FRAME_RST_STREAM:
		// just to avoid locking issues, send it in a goroutine
		go s.processRstStream(frame)
	case FRAME_PING:
		return s.processPing(frame)
	case FRAME_WINDOW_UPDATE:
		s.processWindowUpdate(frame)
	case FRAME_GOAWAY:
		panic("FIXME GOAWAY")
	case FRAME_HEADERS:
		panic("FIXME HEADERS")
	}

	return
}

func (s *Session) processDataFrame(frame dataFrame) (err error) {
	stream, found := s.streams[frame.stream]
	if !found {
		// no error because this could happen if a stream is closed with outstanding data
		debug.Printf("WARN: stream %d not found", frame.stream)
		return
	}
	// send it to the stream for processing. this BETTER NOT BLOCK!
	deadline := time.After(300 * time.Millisecond)
	select {
	case stream.data <- frame:
		// send this data frame to the corresponding stream
	case <-deadline:
		// maybe it closed just before we tried to send it
		debug.Printf("Stream #%d: session timed out while sending northbound data", stream.id)
	}

	return
}

func (s *Session) processSynStream(frame controlFrame) (err error) {
	_, err = s.newServerStream(frame)
	if err != nil {
		log.Printf(fmt.Sprintf("cannot create syn stream frame: %s", err))
		return
	}

	return
}

func (s *Session) processSynReply(frame controlFrame) (err error) {

	debug.Println("Processing SYN_REPLY received")
	id := frame.streamID()
	if id == 0 {
		err = errors.New("Invalid stream ID 0 received")
		return
	}

	stream, ok := s.streams[id]
	if !ok {
		err = errors.New(fmt.Sprintf("Stream with ID %d not found", id))
		log.Printf("ERROR: %s", err)
		return
	}

	// send this control frame to the corresponding stream
	stream.control <- frame

	return
}

// Read details for SESSIONS frame
func (s *Session) processSettings(frame controlFrame) (err error) {
	s.settings = new(settings)
	data := bytes.NewBuffer(frame.data)
	err = binary.Read(data, binary.BigEndian, &s.settings.count)
	if err != nil {
		return
	}
	s.settings.svp = make([]settingsValuePairs, s.settings.count)
	for i := uint32(0); i < s.settings.count; i++ {
		err = binary.Read(data, binary.BigEndian, &s.settings.svp[i].flags)
		if err != nil {
			return
		}
		err = binary.Read(data, binary.BigEndian, &s.settings.svp[i].id)
		if err != nil {
			return
		}
		err = binary.Read(data, binary.BigEndian, &s.settings.svp[i].value)
		if err != nil {
			return
		}
	}

	return
}

func (s *Session) processRstStream(frame controlFrame) {

	debug.Println("Processing RST_STREAM received")
	id := frame.streamID()
	if id == 0 {
		log.Printf("Session: invalid stream ID 0 received")
		return
	}

	stream, ok := s.streams[id]
	if !ok || (ok && stream.closed) {
		debug.Printf("Window update for unknown stream #%d ignored", id)
		debug.Println("known streams are", s.streams)
		return
	}

	// send this control frame to the corresponding stream
	stream.control <- frame
}

// Read details for SESSIONS frame
func (s *Session) processPing(frame controlFrame) (err error) {
	s.settings = new(settings)
	var id uint32
	data := bytes.NewBuffer(frame.data[0:4])
	binary.Read(data, binary.BigEndian, &id)
	debug.Printf("PING #%d", id)

	// check that it's initiated by this end or the other
	if (s.nextPing & 0x00000001) == (uint32(id) & 0x00000001) {
		// the ping received matches our partity, do not reply!
		select {
		case s.pinger <- id:
			// Pingback received successfully
		default:
			// noone was listening
			debug.Println("Pingback discarded (received too late)")
		}
		return
	}

	// send it right back!
	s.out <- frame

	return
}

func no_panics() {
	if v := recover(); v != nil {
		debug.Println("Got a panic:", v)
	}
}

// Ping issues a SPDY PING frame and returns true if it the other side returned
// the PING frame within the duration, else it returns false. NOTE only one
// outstanting ping works in the current implementation.
func (s *Session) Ping(d time.Duration) (pinged bool) {

	// increase the next ping id
	id := atomic.AddUint32((*uint32)(&s.nextPing), 2) - 2

	data := new(bytes.Buffer)
	binary.Write(data, binary.BigEndian, id)

	ping := controlFrame{kind: FRAME_PING, flags: 0, data: data.Bytes()}

	defer no_panics()

	s.out <- ping

	pinged = false

	select {
	case pid, ok := <-s.pinger:
		if ok { // make sure we get the same id we sent back
			if pid == id {
				pinged = true
			}
		}
	case <-time.After(d):
		debug.Printf("Pingback timed out")
		// timeout
	}

	return pinged
}

func (s *Session) processWindowUpdate(frame controlFrame) {

	id := frame.streamID()
	if id == 0 {
		panic("no support for session flow control yet")
	}

	stream, ok := s.streams[id]
	if !ok {
		debug.Printf("Window update for unknown stream #%d ignored", id)
		return
	}
	if stream.closed {
		debug.Printf("Window update for closed stream #%d ignored", id)
		debug.Println("known streams are", s.streams)
		return
	}

	// just to avoid locking issues, send it in a goroutine, and put a deadline
	go func() {
		deadline := time.After(1200 * time.Millisecond)
		select {
		case stream.control <- frame:
			// send this control frame to the corresponding stream
		case <-deadline:
			// maybe it closed just before we tried to send it
			debug.Printf("Stream #%d: session timed out while sending %s north", stream.id, frame)
		}
	}()
}<|MERGE_RESOLUTION|>--- conflicted
+++ resolved
@@ -187,13 +187,8 @@
 	defer no_panics()
 
 	for {
-<<<<<<< HEAD
 		frame, err := readFrame(s.conn)
 		if err == io.EOF {
-=======
-		frame, err := s.receive()
-		if isConnReset(err) {
->>>>>>> b1ad9098
 			// normal reasons, like disconnection, etc.
 			break
 		}
